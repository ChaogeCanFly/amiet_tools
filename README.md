# amiet_tools

A Python package for turbulence-aerofoil noise prediction.

https://github.com/fchirono/amiet_tools

Copyright (c) 2020, Fabio Casagrande Hirono

The 'amiet_tools' (AmT) Python package provides a reference implementation of
Amiet's [JSV 41, 1975] model for turbulence-aerofoil interaction noise with
extensions. These functions allow the calculation of the surface pressure jump
developed over the aerofoil surface (i.e. the acoustic source distribution) in
response to incoming turbulence, and of the acoustic field radiated by the
interaction. Incoming turbulence can be a single sinusoidal gust, or a sum of
incoherent gusts with amplitudes given by a prescribed energy spectrum.

Other capabilities include the modeling of convection and
refraction effects on sound propagation to model acoustic measurements
performed in a closed- or open-jet wind tunnel.

These codes were originally written by Fabio Casagrande Hirono between 2014 and
2018, while studying for a PhD degree in Acoustical Engineering at the Institute
of Sound and Vibration Research (ISVR), University of Southampton, Southampton, UK.


## Dependencies:
* numpy: array processing for numbers, strings, records, and objects;
* scipy: scientific library;
* mpmath: library for arbitrary-precision floating-point arithmetic.


All dependencies are already included in the Anaconda Python Distribution, a
free and open source distribution of Python. Anaconda 4.8.2 (with Python 3.7)
was used to develop and test AmT, and is recommended for using AmT.


## Author:
Fabio Casagrande Hirono - fchirono@gmail.com


## Main Technical References:

Amiet, R. K., "Acoustic radiation from an airfoil in a turbulent stream",
Journal of Sound and Vibration, Vol. 41, No. 4:407–420, 1975.

Blandeau, V., "Aerodynamic Broadband Noise from Contra-Rotating Open
Rotors", PhD Thesis, Institute of Sound and Vibration Research, University
of Southampton, Southampton - UK, 2011.

Casagrande Hirono, F., "Far-Field Microphone Array Techniques for Acoustic
Characterisation of Aerofoils", PhD Thesis, Institute of Sound and
Vibration Research, University of Southampton, Southampton - UK, 2018.

Reboul, G., "Modélisation du bruit à large bande de soufflante de
turboréacteur", PhD Thesis, Laboratoire de Mécanique des Fluides et
d’Acoustique - École Centrale de Lyon, Lyon - France, 2010.

Roger, M., "Broadband noise from lifting surfaces: Analytical modeling and
experimental validation". In Roberto Camussi, editor, "Noise Sources in
Turbulent Shear Flows: Fundamentals and Applications". Springer-Verlag,
2013.

de Santana, L., "Semi-analytical methodologies for airfoil noise
prediction", PhD Thesis, Faculty of Engineering Sciences - Katholieke
<<<<<<< HEAD
Universiteit Leuven, Leuven, Belgium, 2015.
=======
Universiteit Leuven, Leuven, Belgium, 2015.
>>>>>>> 30bdaa05
<|MERGE_RESOLUTION|>--- conflicted
+++ resolved
@@ -62,8 +62,4 @@
 
 de Santana, L., "Semi-analytical methodologies for airfoil noise
 prediction", PhD Thesis, Faculty of Engineering Sciences - Katholieke
-<<<<<<< HEAD
-Universiteit Leuven, Leuven, Belgium, 2015.
-=======
-Universiteit Leuven, Leuven, Belgium, 2015.
->>>>>>> 30bdaa05
+Universiteit Leuven, Leuven, Belgium, 2015.